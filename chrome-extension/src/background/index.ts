--- conflicted
+++ resolved
@@ -1,8 +1,3 @@
-<<<<<<< HEAD
-import { agentModelStore, AgentNameEnum, generalSettingsStore, llmProviderStore } from '@extension/storage';
-import type { BaseChatModel } from '@langchain/core/language_models/chat_models';
-import 'webextension-polyfill';
-=======
 import 'webextension-polyfill';
 import {
   agentModelStore,
@@ -14,7 +9,10 @@
 import BrowserContext from './browser/context';
 import { Executor } from './agent/executor';
 import { createLogger } from './log';
->>>>>>> cf669cc6
+import { ExecutionState } from './agent/event/types';
+import { createChatModel } from './agent/helper';
+import type { BaseChatModel } from '@langchain/core/language_models/chat_models';
+import 'webextension-polyfill';
 import { ExecutionState } from './agent/event/types';
 import { Executor } from './agent/executor';
 import { createChatModel } from './agent/helper';
