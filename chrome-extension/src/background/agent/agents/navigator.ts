--- conflicted
+++ resolved
@@ -112,21 +112,13 @@
         if (isAbortedError(error)) {
           throw error;
         }
-<<<<<<< HEAD
-        
-=======
-
->>>>>>> 08940657
+
         // Try to extract JSON from markdown code blocks if parsing failed
         const errorMessage = error instanceof Error ? error.message : String(error);
         if (errorMessage.includes('is not valid JSON') && response?.raw?.content) {
           try {
-<<<<<<< HEAD
-            const content = typeof response.raw.content === 'string' ? response.raw.content : JSON.stringify(response.raw.content);
-=======
             const content =
               typeof response.raw.content === 'string' ? response.raw.content : JSON.stringify(response.raw.content);
->>>>>>> 08940657
             // Remove markdown code blocks
             const jsonMatch = content.match(/```(?:json)?\s*([\s\S]*?)```/);
             if (jsonMatch) {
@@ -139,11 +131,7 @@
             logger.error('Failed to extract JSON from markdown:', extractError);
           }
         }
-<<<<<<< HEAD
-        
-=======
-
->>>>>>> 08940657
+
         throw new Error(`Failed to invoke ${this.modelName} with structured output: \n${errorMessage}`);
       }
 
@@ -404,7 +392,7 @@
 
         const actionInstance = this.actionRegistry.getAction(actionName);
         if (actionInstance === undefined) {
-          throw new Error(`Action ${actionName} does not exist`);
+          throw new Error(`Action ${actionName} not exists`);
         }
 
         const indexArg = actionInstance.getIndexArg(actionArgs);
