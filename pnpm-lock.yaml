--- conflicted
+++ resolved
@@ -120,16 +120,10 @@
         specifier: 0.3.21
         version: 0.3.21(@langchain/core@0.3.58(openai@4.103.0(ws@8.18.2)(zod@3.25.58)))
       '@langchain/cerebras':
-<<<<<<< HEAD
-        specifier: ^0.0.1
-        version: 0.0.1(@langchain/core@0.3.58(openai@4.103.0(ws@8.18.2)(zod@3.25.58)))
-      '@langchain/community':
-        specifier: ^0.3.46
-        version: 0.3.46(n52nni4c2m77bq74hr4xvhxhtq)
-=======
+
         specifier: 0.0.1
         version: 0.0.1(@langchain/core@0.3.58(openai@4.103.0(ws@8.18.2)(zod@3.25.58)))
->>>>>>> f16b5e52
+
       '@langchain/core':
         specifier: 0.3.58
         version: 0.3.58(openai@4.103.0(ws@8.18.2)(zod@3.25.58))
@@ -810,410 +804,12 @@
     peerDependencies:
       '@langchain/core': '>=0.3.48 <0.4.0'
 
-<<<<<<< HEAD
-  '@langchain/aws@0.0.8':
-    resolution: {integrity: sha512-29/QVQXLafalzRv8qL1VBPH8DHN0WEfkGgnkfsD7w7uWHl1P0IT8Q9gcReTUM4zmh9j6DOpWH/p8RQr05MXxbg==}
-    engines: {node: '>=18'}
 
   '@langchain/cerebras@0.0.1':
     resolution: {integrity: sha512-ycI5yooLaCXrsamfGr6SGY+KnswvDYhSakFHT6LIwssvue3N1KlXYRZjrzm5xSMRdT+CVf9u6dOnv99GCWO7xQ==}
     engines: {node: '>=18'}
     peerDependencies:
       '@langchain/core': '>=0.3.0 <0.4.0'
-
-  '@langchain/community@0.3.46':
-    resolution: {integrity: sha512-loix9LkoNcn1gQlVCopmrJW9TmgZb+YpZw7nkFzXT6ozR8ZDh1XlFq1ymR5gTFtdNzF0neK2oJtE9iEl1lm7Dw==}
-    engines: {node: '>=18'}
-    peerDependencies:
-      '@arcjet/redact': ^v1.0.0-alpha.23
-      '@aws-crypto/sha256-js': ^5.0.0
-      '@aws-sdk/client-bedrock-agent-runtime': ^3.749.0
-      '@aws-sdk/client-bedrock-runtime': ^3.749.0
-      '@aws-sdk/client-dynamodb': ^3.749.0
-      '@aws-sdk/client-kendra': ^3.749.0
-      '@aws-sdk/client-lambda': ^3.749.0
-      '@aws-sdk/client-s3': ^3.749.0
-      '@aws-sdk/client-sagemaker-runtime': ^3.749.0
-      '@aws-sdk/client-sfn': ^3.749.0
-      '@aws-sdk/credential-provider-node': ^3.388.0
-      '@aws-sdk/dsql-signer': '*'
-      '@azure/search-documents': ^12.0.0
-      '@azure/storage-blob': ^12.15.0
-      '@browserbasehq/sdk': '*'
-      '@browserbasehq/stagehand': ^1.0.0
-      '@clickhouse/client': ^0.2.5
-      '@cloudflare/ai': '*'
-      '@datastax/astra-db-ts': ^1.0.0
-      '@elastic/elasticsearch': ^8.4.0
-      '@getmetal/metal-sdk': '*'
-      '@getzep/zep-cloud': ^1.0.6
-      '@getzep/zep-js': ^0.9.0
-      '@gomomento/sdk': ^1.51.1
-      '@gomomento/sdk-core': ^1.51.1
-      '@google-ai/generativelanguage': '*'
-      '@google-cloud/storage': ^6.10.1 || ^7.7.0
-      '@gradientai/nodejs-sdk': ^1.2.0
-      '@huggingface/inference': ^2.6.4
-      '@huggingface/transformers': ^3.2.3
-      '@ibm-cloud/watsonx-ai': '*'
-      '@lancedb/lancedb': ^0.12.0
-      '@langchain/core': '>=0.3.58 <0.4.0'
-      '@layerup/layerup-security': ^1.5.12
-      '@libsql/client': ^0.14.0
-      '@mendable/firecrawl-js': ^1.4.3
-      '@mlc-ai/web-llm': '*'
-      '@mozilla/readability': '*'
-      '@neondatabase/serverless': '*'
-      '@notionhq/client': ^2.2.10
-      '@opensearch-project/opensearch': '*'
-      '@pinecone-database/pinecone': '*'
-      '@planetscale/database': ^1.8.0
-      '@premai/prem-sdk': ^0.3.25
-      '@qdrant/js-client-rest': ^1.8.2
-      '@raycast/api': ^1.55.2
-      '@rockset/client': ^0.9.1
-      '@smithy/eventstream-codec': ^2.0.5
-      '@smithy/protocol-http': ^3.0.6
-      '@smithy/signature-v4': ^2.0.10
-      '@smithy/util-utf8': ^2.0.0
-      '@spider-cloud/spider-client': ^0.0.21
-      '@supabase/supabase-js': ^2.45.0
-      '@tensorflow-models/universal-sentence-encoder': '*'
-      '@tensorflow/tfjs-converter': '*'
-      '@tensorflow/tfjs-core': '*'
-      '@upstash/ratelimit': ^1.1.3 || ^2.0.3
-      '@upstash/redis': ^1.20.6
-      '@upstash/vector': ^1.1.1
-      '@vercel/kv': '*'
-      '@vercel/postgres': '*'
-      '@writerai/writer-sdk': ^0.40.2
-      '@xata.io/client': ^0.28.0
-      '@zilliz/milvus2-sdk-node': '>=2.3.5'
-      apify-client: ^2.7.1
-      assemblyai: ^4.6.0
-      azion: ^1.11.1
-      better-sqlite3: '>=9.4.0 <12.0.0'
-      cassandra-driver: ^4.7.2
-      cborg: ^4.1.1
-      cheerio: ^1.0.0-rc.12
-      chromadb: '*'
-      closevector-common: 0.1.3
-      closevector-node: 0.1.6
-      closevector-web: 0.1.6
-      cohere-ai: '*'
-      convex: ^1.3.1
-      crypto-js: ^4.2.0
-      d3-dsv: ^2.0.0
-      discord.js: ^14.14.1
-      dria: ^0.0.3
-      duck-duck-scrape: ^2.2.5
-      epub2: ^3.0.1
-      fast-xml-parser: '*'
-      firebase-admin: ^11.9.0 || ^12.0.0
-      google-auth-library: '*'
-      googleapis: '*'
-      hnswlib-node: ^3.0.0
-      html-to-text: ^9.0.5
-      ibm-cloud-sdk-core: '*'
-      ignore: ^5.2.0
-      interface-datastore: ^8.2.11
-      ioredis: ^5.3.2
-      it-all: ^3.0.4
-      jsdom: '*'
-      jsonwebtoken: ^9.0.2
-      llmonitor: ^0.5.9
-      lodash: ^4.17.21
-      lunary: ^0.7.10
-      mammoth: ^1.6.0
-      mariadb: ^3.4.0
-      mem0ai: ^2.1.8
-      mongodb: '>=5.2.0'
-      mysql2: ^3.9.8
-      neo4j-driver: '*'
-      notion-to-md: ^3.1.0
-      officeparser: ^4.0.4
-      openai: '*'
-      pdf-parse: 1.1.1
-      pg: ^8.11.0
-      pg-copy-streams: ^6.0.5
-      pickleparser: ^0.2.1
-      playwright: ^1.32.1
-      portkey-ai: ^0.1.11
-      puppeteer: '*'
-      pyodide: '>=0.24.1 <0.27.0'
-      redis: '*'
-      replicate: '*'
-      sonix-speech-recognition: ^2.1.1
-      srt-parser-2: ^1.2.3
-      typeorm: ^0.3.20
-      typesense: ^1.5.3
-      usearch: ^1.1.1
-      voy-search: 0.6.2
-      weaviate-client: ^3.5.2
-      web-auth-library: ^1.0.3
-      word-extractor: '*'
-      ws: ^8.14.2
-      youtubei.js: '*'
-    peerDependenciesMeta:
-      '@arcjet/redact':
-        optional: true
-      '@aws-crypto/sha256-js':
-        optional: true
-      '@aws-sdk/client-bedrock-agent-runtime':
-        optional: true
-      '@aws-sdk/client-bedrock-runtime':
-        optional: true
-      '@aws-sdk/client-dynamodb':
-        optional: true
-      '@aws-sdk/client-kendra':
-        optional: true
-      '@aws-sdk/client-lambda':
-        optional: true
-      '@aws-sdk/client-s3':
-        optional: true
-      '@aws-sdk/client-sagemaker-runtime':
-        optional: true
-      '@aws-sdk/client-sfn':
-        optional: true
-      '@aws-sdk/credential-provider-node':
-        optional: true
-      '@aws-sdk/dsql-signer':
-        optional: true
-      '@azure/search-documents':
-        optional: true
-      '@azure/storage-blob':
-        optional: true
-      '@browserbasehq/sdk':
-        optional: true
-      '@clickhouse/client':
-        optional: true
-      '@cloudflare/ai':
-        optional: true
-      '@datastax/astra-db-ts':
-        optional: true
-      '@elastic/elasticsearch':
-        optional: true
-      '@getmetal/metal-sdk':
-        optional: true
-      '@getzep/zep-cloud':
-        optional: true
-      '@getzep/zep-js':
-        optional: true
-      '@gomomento/sdk':
-        optional: true
-      '@gomomento/sdk-core':
-        optional: true
-      '@google-ai/generativelanguage':
-        optional: true
-      '@google-cloud/storage':
-        optional: true
-      '@gradientai/nodejs-sdk':
-        optional: true
-      '@huggingface/inference':
-        optional: true
-      '@huggingface/transformers':
-        optional: true
-      '@lancedb/lancedb':
-        optional: true
-      '@layerup/layerup-security':
-        optional: true
-      '@libsql/client':
-        optional: true
-      '@mendable/firecrawl-js':
-        optional: true
-      '@mlc-ai/web-llm':
-        optional: true
-      '@mozilla/readability':
-        optional: true
-      '@neondatabase/serverless':
-        optional: true
-      '@notionhq/client':
-        optional: true
-      '@opensearch-project/opensearch':
-        optional: true
-      '@pinecone-database/pinecone':
-        optional: true
-      '@planetscale/database':
-        optional: true
-      '@premai/prem-sdk':
-        optional: true
-      '@qdrant/js-client-rest':
-        optional: true
-      '@raycast/api':
-        optional: true
-      '@rockset/client':
-        optional: true
-      '@smithy/eventstream-codec':
-        optional: true
-      '@smithy/protocol-http':
-        optional: true
-      '@smithy/signature-v4':
-        optional: true
-      '@smithy/util-utf8':
-        optional: true
-      '@spider-cloud/spider-client':
-        optional: true
-      '@supabase/supabase-js':
-        optional: true
-      '@tensorflow-models/universal-sentence-encoder':
-        optional: true
-      '@tensorflow/tfjs-converter':
-        optional: true
-      '@tensorflow/tfjs-core':
-        optional: true
-      '@upstash/ratelimit':
-        optional: true
-      '@upstash/redis':
-        optional: true
-      '@upstash/vector':
-        optional: true
-      '@vercel/kv':
-        optional: true
-      '@vercel/postgres':
-        optional: true
-      '@writerai/writer-sdk':
-        optional: true
-      '@xata.io/client':
-        optional: true
-      '@zilliz/milvus2-sdk-node':
-        optional: true
-      apify-client:
-        optional: true
-      assemblyai:
-        optional: true
-      azion:
-        optional: true
-      better-sqlite3:
-        optional: true
-      cassandra-driver:
-        optional: true
-      cborg:
-        optional: true
-      cheerio:
-        optional: true
-      chromadb:
-        optional: true
-      closevector-common:
-        optional: true
-      closevector-node:
-        optional: true
-      closevector-web:
-        optional: true
-      cohere-ai:
-        optional: true
-      convex:
-        optional: true
-      crypto-js:
-        optional: true
-      d3-dsv:
-        optional: true
-      discord.js:
-        optional: true
-      dria:
-        optional: true
-      duck-duck-scrape:
-        optional: true
-      epub2:
-        optional: true
-      fast-xml-parser:
-        optional: true
-      firebase-admin:
-        optional: true
-      google-auth-library:
-        optional: true
-      googleapis:
-        optional: true
-      hnswlib-node:
-        optional: true
-      html-to-text:
-        optional: true
-      ignore:
-        optional: true
-      interface-datastore:
-        optional: true
-      ioredis:
-        optional: true
-      it-all:
-        optional: true
-      jsdom:
-        optional: true
-      jsonwebtoken:
-        optional: true
-      llmonitor:
-        optional: true
-      lodash:
-        optional: true
-      lunary:
-        optional: true
-      mammoth:
-        optional: true
-      mariadb:
-        optional: true
-      mem0ai:
-        optional: true
-      mongodb:
-        optional: true
-      mysql2:
-        optional: true
-      neo4j-driver:
-        optional: true
-      notion-to-md:
-        optional: true
-      officeparser:
-        optional: true
-      pdf-parse:
-        optional: true
-      pg:
-        optional: true
-      pg-copy-streams:
-        optional: true
-      pickleparser:
-        optional: true
-      playwright:
-        optional: true
-      portkey-ai:
-        optional: true
-      puppeteer:
-        optional: true
-      pyodide:
-        optional: true
-      redis:
-        optional: true
-      replicate:
-        optional: true
-      sonix-speech-recognition:
-        optional: true
-      srt-parser-2:
-        optional: true
-      typeorm:
-        optional: true
-      typesense:
-        optional: true
-      usearch:
-        optional: true
-      voy-search:
-        optional: true
-      weaviate-client:
-        optional: true
-      web-auth-library:
-        optional: true
-      word-extractor:
-        optional: true
-      ws:
-        optional: true
-      youtubei.js:
-        optional: true
-
-  '@langchain/core@0.2.36':
-    resolution: {integrity: sha512-qHLvScqERDeH7y2cLuJaSAlMwg3f/3Oc9nayRSXRU2UuaK/SOhI42cxiPLj1FnuHJSmN0rBQFkrLx02gI4mcVg==}
-    engines: {node: '>=18'}
-=======
-  '@langchain/cerebras@0.0.1':
-    resolution: {integrity: sha512-ycI5yooLaCXrsamfGr6SGY+KnswvDYhSakFHT6LIwssvue3N1KlXYRZjrzm5xSMRdT+CVf9u6dOnv99GCWO7xQ==}
-    engines: {node: '>=18'}
-    peerDependencies:
-      '@langchain/core': '>=0.3.0 <0.4.0'
->>>>>>> f16b5e52
 
   '@langchain/core@0.3.58':
     resolution: {integrity: sha512-HLkOtVofgBHefaUae/+2fLNkpMLzEjHSavTmUF0YC7bDa5NPIZGlP80CGrSFXAeJ+WCPd8rIK8K/p6AW94inUQ==}
@@ -5305,11 +4901,7 @@
       '@jridgewell/resolve-uri': 3.1.2
       '@jridgewell/sourcemap-codec': 1.5.0
 
-<<<<<<< HEAD
-  '@js-sdsl/ordered-map@4.4.2': {}
-
-=======
->>>>>>> f16b5e52
+
   '@langchain/anthropic@0.3.21(@langchain/core@0.3.58(openai@4.103.0(ws@8.18.2)(zod@3.25.58)))':
     dependencies:
       '@anthropic-ai/sdk': 0.39.0
@@ -5320,28 +4912,12 @@
     transitivePeerDependencies:
       - encoding
 
-<<<<<<< HEAD
-  '@langchain/aws@0.0.8(openai@4.103.0(ws@8.18.2)(zod@3.25.58))(zod@3.25.58)':
-    dependencies:
-      '@aws-sdk/client-bedrock-agent-runtime': 3.830.0
-      '@aws-sdk/client-bedrock-runtime': 3.830.0
-      '@aws-sdk/client-kendra': 3.830.0
-      '@aws-sdk/credential-provider-node': 3.830.0
-      '@langchain/core': 0.2.36(openai@4.103.0(ws@8.18.2)(zod@3.25.58))
-      zod-to-json-schema: 3.24.5(zod@3.25.58)
-    transitivePeerDependencies:
-      - aws-crt
-      - openai
-      - zod
-    optional: true
-
-=======
->>>>>>> f16b5e52
+
   '@langchain/cerebras@0.0.1(@langchain/core@0.3.58(openai@4.103.0(ws@8.18.2)(zod@3.25.58)))':
     dependencies:
       '@cerebras/cerebras_cloud_sdk': 1.35.0
       '@langchain/core': 0.3.58(openai@4.103.0(ws@8.18.2)(zod@3.25.58))
-<<<<<<< HEAD
+
       uuid: 10.0.0
       zod: 3.25.58
       zod-to-json-schema: 3.24.5(zod@3.25.58)
@@ -5381,12 +4957,7 @@
       jsonwebtoken: 9.0.2
       playwright: 1.53.1
       weaviate-client: 3.6.2
-      ws: 8.18.2
-=======
-      uuid: 10.0.0
-      zod: 3.25.58
-      zod-to-json-schema: 3.24.5(zod@3.25.58)
->>>>>>> f16b5e52
+
     transitivePeerDependencies:
       - '@langchain/anthropic'
       - '@langchain/aws'
@@ -5484,22 +5055,7 @@
       - encoding
       - ws
 
-<<<<<<< HEAD
-  '@langchain/textsplitters@0.1.0(@langchain/core@0.3.58(openai@4.103.0(ws@8.18.2)(zod@3.25.58)))':
-    dependencies:
-      '@langchain/core': 0.3.58(openai@4.103.0(ws@8.18.2)(zod@3.25.58))
-      js-tiktoken: 1.0.20
-
-  '@langchain/weaviate@0.2.0(@langchain/core@0.3.58(openai@4.103.0(ws@8.18.2)(zod@3.25.58)))':
-    dependencies:
-      '@langchain/core': 0.3.58(openai@4.103.0(ws@8.18.2)(zod@3.25.58))
-      uuid: 10.0.0
-      weaviate-client: 3.6.2
-    transitivePeerDependencies:
-      - encoding
-
-=======
->>>>>>> f16b5e52
+
   '@langchain/xai@0.0.3(@langchain/core@0.3.58(openai@4.103.0(ws@8.18.2)(zod@3.25.58)))(ws@8.18.2)':
     dependencies:
       '@langchain/core': 0.3.58(openai@4.103.0(ws@8.18.2)(zod@3.25.58))
