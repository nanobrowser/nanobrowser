--- conflicted
+++ resolved
@@ -1,58 +1,29 @@
 // Agent name, used to identify the agent in the settings
 export enum AgentNameEnum {
-    Planner = 'planner',
-    Navigator = 'navigator',
+  Planner = 'planner',
+  Navigator = 'navigator',
 }
 
 // Provider type, types before CustomOpenAI are built-in providers, CustomOpenAI is a custom provider
 // For built-in providers, we will create ChatModel instances with its respective LangChain ChatModel classes
 // For custom providers, we will create ChatModel instances with the ChatOpenAI class
 export enum ProviderTypeEnum {
-    OpenAI = 'openai',
-    Anthropic = 'anthropic',
-    DeepSeek = 'deepseek',
-    Gemini = 'gemini',
-    Grok = 'grok',
-    Ollama = 'ollama',
-    AzureOpenAI = 'azure_openai',
-    OpenRouter = 'openrouter',
-    Groq = 'groq',
-    Cerebras = 'cerebras',
-    Llama = 'llama',
-    CustomOpenAI = 'custom_openai',
+  OpenAI = 'openai',
+  Anthropic = 'anthropic',
+  DeepSeek = 'deepseek',
+  Gemini = 'gemini',
+  Grok = 'grok',
+  Ollama = 'ollama',
+  AzureOpenAI = 'azure_openai',
+  OpenRouter = 'openrouter',
+  Groq = 'groq',
+  Cerebras = 'cerebras',
+  Llama = 'llama',
+  CustomOpenAI = 'custom_openai',
 }
 
 // Default supported models for each built-in provider
 export const llmProviderModelNames = {
-<<<<<<< HEAD
-    [ProviderTypeEnum.OpenAI]: ['gpt-5', 'gpt-5-mini', 'gpt-5-chat-latest', 'gpt-4.1', 'gpt-4.1-mini', 'gpt-4o'],
-    [ProviderTypeEnum.Anthropic]: [
-        'claude-opus-4-1',
-        'claude-sonnet-4-0',
-        'claude-3-7-sonnet-latest',
-        'claude-3-5-haiku-latest',
-    ],
-    [ProviderTypeEnum.DeepSeek]: ['deepseek-chat', 'deepseek-reasoner'],
-    [ProviderTypeEnum.Gemini]: ['gemini-2.5-flash', 'gemini-2.5-pro'],
-    [ProviderTypeEnum.Grok]: ['grok-3', 'grok-3-fast', 'grok-3-mini', 'grok-3-mini-fast'],
-    [ProviderTypeEnum.Ollama]: ['qwen3:14b', 'falcon3:10b', 'qwen2.5-coder:14b', 'mistral-small:24b'],
-    [ProviderTypeEnum.AzureOpenAI]: ['gpt-5', 'gpt-5-mini', 'gpt-4.1', 'gpt-4.1-mini', 'gpt-4o'],
-    [ProviderTypeEnum.OpenRouter]: [
-        'deepseek/deepseek-chat-v3.1',
-        'google/gemini-2.5-pro',
-        'google/gemini-2.5-flash',
-        'openai/gpt-4o-2024-11-20',
-    ],
-    [ProviderTypeEnum.Groq]: ['llama-3.3-70b-versatile'],
-    [ProviderTypeEnum.Cerebras]: ['llama-3.3-70b'],
-    [ProviderTypeEnum.Llama]: [
-        'Llama-3.3-70B-Instruct',
-        'Llama-3.3-8B-Instruct',
-        'Llama-4-Maverick-17B-128E-Instruct-FP8',
-        'Llama-4-Scout-17B-16E-Instruct-FP8',
-    ],
-    // Custom OpenAI providers don't have predefined models as they are user-defined
-=======
   [ProviderTypeEnum.OpenAI]: ['gpt-5', 'gpt-5-mini', 'gpt-5-chat-latest', 'gpt-4.1', 'gpt-4.1-mini', 'gpt-4o'],
   [ProviderTypeEnum.Anthropic]: [
     'claude-opus-4-1',
@@ -75,109 +46,108 @@
     'Llama-4-Scout-17B-16E-Instruct-FP8',
   ],
   // Custom OpenAI providers don't have predefined models as they are user-defined
->>>>>>> 3fd58b3f
 };
 
 // Default parameters for each agent per provider, for providers not specified, use OpenAI parameters
 export const llmProviderParameters = {
-    [ProviderTypeEnum.OpenAI]: {
-        [AgentNameEnum.Planner]: {
-            temperature: 0.7,
-            topP: 0.9,
-        },
-        [AgentNameEnum.Navigator]: {
-            temperature: 0.3,
-            topP: 0.85,
-        },
+  [ProviderTypeEnum.OpenAI]: {
+    [AgentNameEnum.Planner]: {
+      temperature: 0.7,
+      topP: 0.9,
     },
-    [ProviderTypeEnum.Anthropic]: {
-        [AgentNameEnum.Planner]: {
-            temperature: 0.3,
-            topP: 0.6,
-        },
-        [AgentNameEnum.Navigator]: {
-            temperature: 0.2,
-            topP: 0.5,
-        },
+    [AgentNameEnum.Navigator]: {
+      temperature: 0.3,
+      topP: 0.85,
     },
-    [ProviderTypeEnum.Gemini]: {
-        [AgentNameEnum.Planner]: {
-            temperature: 0.7,
-            topP: 0.9,
-        },
-        [AgentNameEnum.Navigator]: {
-            temperature: 0.3,
-            topP: 0.85,
-        },
+  },
+  [ProviderTypeEnum.Anthropic]: {
+    [AgentNameEnum.Planner]: {
+      temperature: 0.3,
+      topP: 0.6,
     },
-    [ProviderTypeEnum.Grok]: {
-        [AgentNameEnum.Planner]: {
-            temperature: 0.7,
-            topP: 0.9,
-        },
-        [AgentNameEnum.Navigator]: {
-            temperature: 0.3,
-            topP: 0.85,
-        },
+    [AgentNameEnum.Navigator]: {
+      temperature: 0.2,
+      topP: 0.5,
     },
-    [ProviderTypeEnum.Ollama]: {
-        [AgentNameEnum.Planner]: {
-            temperature: 0.3,
-            topP: 0.9,
-        },
-        [AgentNameEnum.Navigator]: {
-            temperature: 0.1,
-            topP: 0.85,
-        },
+  },
+  [ProviderTypeEnum.Gemini]: {
+    [AgentNameEnum.Planner]: {
+      temperature: 0.7,
+      topP: 0.9,
     },
-    [ProviderTypeEnum.AzureOpenAI]: {
-        [AgentNameEnum.Planner]: {
-            temperature: 0.7,
-            topP: 0.9,
-        },
-        [AgentNameEnum.Navigator]: {
-            temperature: 0.3,
-            topP: 0.85,
-        },
+    [AgentNameEnum.Navigator]: {
+      temperature: 0.3,
+      topP: 0.85,
     },
-    [ProviderTypeEnum.OpenRouter]: {
-        [AgentNameEnum.Planner]: {
-            temperature: 0.7,
-            topP: 0.9,
-        },
-        [AgentNameEnum.Navigator]: {
-            temperature: 0.3,
-            topP: 0.85,
-        },
+  },
+  [ProviderTypeEnum.Grok]: {
+    [AgentNameEnum.Planner]: {
+      temperature: 0.7,
+      topP: 0.9,
     },
-    [ProviderTypeEnum.Groq]: {
-        [AgentNameEnum.Planner]: {
-            temperature: 0.7,
-            topP: 0.9,
-        },
-        [AgentNameEnum.Navigator]: {
-            temperature: 0.3,
-            topP: 0.85,
-        },
+    [AgentNameEnum.Navigator]: {
+      temperature: 0.3,
+      topP: 0.85,
     },
-    [ProviderTypeEnum.Cerebras]: {
-        [AgentNameEnum.Planner]: {
-            temperature: 0.7,
-            topP: 0.9,
-        },
-        [AgentNameEnum.Navigator]: {
-            temperature: 0.3,
-            topP: 0.85,
-        },
+  },
+  [ProviderTypeEnum.Ollama]: {
+    [AgentNameEnum.Planner]: {
+      temperature: 0.3,
+      topP: 0.9,
     },
-    [ProviderTypeEnum.Llama]: {
-        [AgentNameEnum.Planner]: {
-            temperature: 0.7,
-            topP: 0.9,
-        },
-        [AgentNameEnum.Navigator]: {
-            temperature: 0.3,
-            topP: 0.85,
-        },
+    [AgentNameEnum.Navigator]: {
+      temperature: 0.1,
+      topP: 0.85,
     },
+  },
+  [ProviderTypeEnum.AzureOpenAI]: {
+    [AgentNameEnum.Planner]: {
+      temperature: 0.7,
+      topP: 0.9,
+    },
+    [AgentNameEnum.Navigator]: {
+      temperature: 0.3,
+      topP: 0.85,
+    },
+  },
+  [ProviderTypeEnum.OpenRouter]: {
+    [AgentNameEnum.Planner]: {
+      temperature: 0.7,
+      topP: 0.9,
+    },
+    [AgentNameEnum.Navigator]: {
+      temperature: 0.3,
+      topP: 0.85,
+    },
+  },
+  [ProviderTypeEnum.Groq]: {
+    [AgentNameEnum.Planner]: {
+      temperature: 0.7,
+      topP: 0.9,
+    },
+    [AgentNameEnum.Navigator]: {
+      temperature: 0.3,
+      topP: 0.85,
+    },
+  },
+  [ProviderTypeEnum.Cerebras]: {
+    [AgentNameEnum.Planner]: {
+      temperature: 0.7,
+      topP: 0.9,
+    },
+    [AgentNameEnum.Navigator]: {
+      temperature: 0.3,
+      topP: 0.85,
+    },
+  },
+  [ProviderTypeEnum.Llama]: {
+    [AgentNameEnum.Planner]: {
+      temperature: 0.7,
+      topP: 0.9,
+    },
+    [AgentNameEnum.Navigator]: {
+      temperature: 0.3,
+      topP: 0.85,
+    },
+  },
 };