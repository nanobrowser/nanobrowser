import { StorageEnum } from '../base/enums';
import { createStorage } from '../base/base';
import type { BaseStorage } from '../base/types';
import { type AgentNameEnum, llmProviderModelNames, llmProviderParameters, ProviderTypeEnum } from './types';

const AZURE_API_VERSION = '2025-04-01-preview';

// Interface for a single provider configuration
export interface ProviderConfig {
    name?: string; // Display name in the options
    type?: ProviderTypeEnum; // Help to decide which LangChain ChatModel package to use
    apiKey: string; // Must be provided, but may be empty for local models
    baseUrl?: string; // Optional base URL if provided // For Azure: Endpoint
    restEndpoint?: string; // Optional REST endpoint path (e.g., '/chat/completions', '/v1/chat/completions')
    modelNames?: string[]; // Chosen model names (NOT used for Azure OpenAI)
    createdAt?: number; // Timestamp in milliseconds when the provider was created
    // Azure Specific Fields:
    azureDeploymentNames?: string[]; // Azure deployment names array
    azureApiVersion?: string;
    // Custom headers for API requests
    customHeaders?: Record<string, string>;
    // Custom query parameters for API requests
    customQuery?: Record<string, string>;
}

// Interface for storing multiple LLM provider configurations
// The key is the provider id, which is the same as the provider type for built-in providers, but is custom for custom providers
export interface LLMKeyRecord {
    providers: Record<string, ProviderConfig>;
}

export type LLMProviderStorage = BaseStorage<LLMKeyRecord> & {
    setProvider: (providerId: string, config: ProviderConfig) => Promise<void>;
    getProvider: (providerId: string) => Promise<ProviderConfig | undefined>;
    removeProvider: (providerId: string) => Promise<void>;
    hasProvider: (providerId: string) => Promise<boolean>;
    getAllProviders: () => Promise<Record<string, ProviderConfig>>;
};

// Storage for LLM provider configurations
// use "llm-api-keys" as the key for the storage, for backward compatibility
const storage = createStorage<LLMKeyRecord>(
    'llm-api-keys',
    { providers: {} },
    {
        storageEnum: StorageEnum.Local,
        liveUpdate: true,
    },
);

// Helper function to determine provider type from provider name
// Make sure to update this function if you add a new provider type
export function getProviderTypeByProviderId(providerId: string): ProviderTypeEnum {
    // Check if this is an Azure provider (either the main one or one with a custom ID)
    if (providerId === ProviderTypeEnum.AzureOpenAI) {
        return ProviderTypeEnum.AzureOpenAI;
    }

    // Handle custom Azure providers with IDs like azure_openai_2
    if (typeof providerId === 'string' && providerId.startsWith(`${ProviderTypeEnum.AzureOpenAI}_`)) {
        return ProviderTypeEnum.AzureOpenAI;
    }

    // Handle standard provider types
    switch (providerId) {
        case ProviderTypeEnum.OpenAI:
        case ProviderTypeEnum.Anthropic:
        case ProviderTypeEnum.DeepSeek:
        case ProviderTypeEnum.Gemini:
        case ProviderTypeEnum.Grok:
        case ProviderTypeEnum.Ollama:
        case ProviderTypeEnum.OpenRouter:
        case ProviderTypeEnum.Groq:
        case ProviderTypeEnum.Cerebras:
            return providerId;
        default:
            return ProviderTypeEnum.CustomOpenAI;
    }
}

// Helper function to get display name from provider id
// Make sure to update this function if you add a new provider type
export function getDefaultDisplayNameFromProviderId(providerId: string): string {
    switch (providerId) {
        case ProviderTypeEnum.OpenAI:
            return 'OpenAI';
        case ProviderTypeEnum.Anthropic:
            return 'Anthropic';
        case ProviderTypeEnum.DeepSeek:
            return 'DeepSeek';
        case ProviderTypeEnum.Gemini:
            return 'Gemini';
        case ProviderTypeEnum.Grok:
            return 'Grok';
        case ProviderTypeEnum.Ollama:
            return 'Ollama';
        case ProviderTypeEnum.AzureOpenAI:
            return 'Azure OpenAI';
        case ProviderTypeEnum.OpenRouter:
            return 'OpenRouter';
        case ProviderTypeEnum.Groq:
            return 'Groq';
        case ProviderTypeEnum.Cerebras:
            return 'Cerebras';
        case ProviderTypeEnum.Llama:
            return 'Llama';
        default:
            return providerId; // Use the provider id as display name for custom providers by default
    }
}

// Get default configuration for built-in providers
export function getDefaultProviderConfig(providerId: string): ProviderConfig {
    switch (providerId) {
        case ProviderTypeEnum.OpenAI:
        case ProviderTypeEnum.Anthropic:
        case ProviderTypeEnum.DeepSeek:
        case ProviderTypeEnum.Gemini:
        case ProviderTypeEnum.Grok:
        case ProviderTypeEnum.OpenRouter: // OpenRouter uses modelNames
        case ProviderTypeEnum.Groq: // Groq uses modelNames
        case ProviderTypeEnum.Cerebras: // Cerebras uses modelNames
        case ProviderTypeEnum.Llama: // Llama uses modelNames
            return {
                apiKey: '',
                name: getDefaultDisplayNameFromProviderId(providerId),
                type: providerId,
                baseUrl:
                    providerId === ProviderTypeEnum.OpenRouter
                        ? 'https://openrouter.ai/api/v1'
                        : providerId === ProviderTypeEnum.Llama
                            ? 'https://api.llama.com/v1'
                            : undefined,
                restEndpoint: '/chat/completions', // Default REST endpoint for OpenAI-compatible APIs
                modelNames: [...(llmProviderModelNames[providerId] || [])],
                createdAt: Date.now(),
            };

<<<<<<< HEAD
        case ProviderTypeEnum.Ollama:
            return {
                apiKey: 'ollama', // Set default API key for Ollama
                name: getDefaultDisplayNameFromProviderId(ProviderTypeEnum.Ollama),
                type: ProviderTypeEnum.Ollama,
                modelNames: llmProviderModelNames[providerId],
                baseUrl: 'http://localhost:11434',
                restEndpoint: '/api/chat', // Ollama uses different endpoint
                createdAt: Date.now(),
            };
        case ProviderTypeEnum.AzureOpenAI:
            return {
                apiKey: '', // User needs to provide API Key
                name: getDefaultDisplayNameFromProviderId(ProviderTypeEnum.AzureOpenAI),
                type: ProviderTypeEnum.AzureOpenAI,
                baseUrl: '', // User needs to provide Azure endpoint
                restEndpoint: '/chat/completions', // Azure OpenAI uses same endpoint as OpenAI
                // modelNames: [], // Not used for Azure configuration
                azureDeploymentNames: [], // Azure deployment names
                azureApiVersion: '2024-02-15-preview', // Provide a common default API version
                createdAt: Date.now(),
            };
        default: // Handles CustomOpenAI
            return {
                apiKey: '',
                name: getDefaultDisplayNameFromProviderId(providerId),
                type: ProviderTypeEnum.CustomOpenAI,
                baseUrl: '',
                restEndpoint: '/chat/completions', // Default REST endpoint for custom OpenAI-compatible APIs
                modelNames: [], // Custom providers use modelNames
                createdAt: Date.now(),
            };
    }
=======
    case ProviderTypeEnum.Ollama:
      return {
        apiKey: 'ollama', // Set default API key for Ollama
        name: getDefaultDisplayNameFromProviderId(ProviderTypeEnum.Ollama),
        type: ProviderTypeEnum.Ollama,
        modelNames: llmProviderModelNames[providerId],
        baseUrl: 'http://localhost:11434',
        createdAt: Date.now(),
      };
    case ProviderTypeEnum.AzureOpenAI:
      return {
        apiKey: '', // User needs to provide API Key
        name: getDefaultDisplayNameFromProviderId(ProviderTypeEnum.AzureOpenAI),
        type: ProviderTypeEnum.AzureOpenAI,
        baseUrl: '', // User needs to provide Azure endpoint
        // modelNames: [], // Not used for Azure configuration
        azureDeploymentNames: [], // Azure deployment names
        azureApiVersion: AZURE_API_VERSION, // Provide a common default API version
        createdAt: Date.now(),
      };
    default: // Handles CustomOpenAI
      return {
        apiKey: '',
        name: getDefaultDisplayNameFromProviderId(providerId),
        type: ProviderTypeEnum.CustomOpenAI,
        baseUrl: '',
        modelNames: [], // Custom providers use modelNames
        createdAt: Date.now(),
      };
  }
>>>>>>> 3fd58b3f
}

export function getDefaultAgentModelParams(providerId: string, agentName: AgentNameEnum): Record<string, number> {
    const newParameters = llmProviderParameters[providerId as keyof typeof llmProviderParameters]?.[agentName] || {
        temperature: 0.1,
        topP: 0.1,
    };
    return newParameters;
}

// Helper function to ensure backward compatibility for provider configs
function ensureBackwardCompatibility(providerId: string, config: ProviderConfig): ProviderConfig {
    // Log input config
    // console.log(`[ensureBackwardCompatibility] Input for ${providerId}:`, JSON.stringify(config));

    const updatedConfig = { ...config };

<<<<<<< HEAD
    // Ensure name exists
    if (!updatedConfig.name) {
        updatedConfig.name = getDefaultDisplayNameFromProviderId(providerId);
=======
  // Handle Azure specifics
  if (updatedConfig.type === ProviderTypeEnum.AzureOpenAI) {
    // Ensure Azure fields exist, provide defaults if missing
    if (updatedConfig.azureApiVersion === undefined) {
      // console.log(`[ensureBackwardCompatibility] Adding default azureApiVersion for ${providerId}`);
      updatedConfig.azureApiVersion = AZURE_API_VERSION;
>>>>>>> 3fd58b3f
    }
    // Ensure type exists
    if (!updatedConfig.type) {
        updatedConfig.type = getProviderTypeByProviderId(providerId);
    }

    // Handle Azure specifics
    if (updatedConfig.type === ProviderTypeEnum.AzureOpenAI) {
        // Ensure Azure fields exist, provide defaults if missing
        if (updatedConfig.azureApiVersion === undefined) {
            // console.log(`[ensureBackwardCompatibility] Adding default azureApiVersion for ${providerId}`);
            updatedConfig.azureApiVersion = '2024-02-15-preview';
        }

        // Initialize azureDeploymentNames array if it doesn't exist yet
        if (!updatedConfig.azureDeploymentNames) {
            updatedConfig.azureDeploymentNames = [];
        }

        // CRITICAL: Delete modelNames if it exists for Azure type to clean up old configs
        if (Object.prototype.hasOwnProperty.call(updatedConfig, 'modelNames')) {
            // console.log(`[ensureBackwardCompatibility] Deleting modelNames for Azure config ${providerId}`);
            delete updatedConfig.modelNames;
        }
    } else {
        // Ensure modelNames exists ONLY for non-Azure types
        if (!updatedConfig.modelNames) {
            // console.log(`[ensureBackwardCompatibility] Adding default modelNames for non-Azure ${providerId}`);
            updatedConfig.modelNames = llmProviderModelNames[providerId as keyof typeof llmProviderModelNames] || [];
        }
    }

    // Ensure createdAt exists
    if (!updatedConfig.createdAt) {
        updatedConfig.createdAt = new Date('03/04/2025').getTime();
    }

    // Log output config
    // console.log(`[ensureBackwardCompatibility] Output for ${providerId}:`, JSON.stringify(updatedConfig));
    return updatedConfig;
}

export const llmProviderStore: LLMProviderStorage = {
    ...storage,
    async setProvider(providerId: string, config: ProviderConfig) {
        if (!providerId) {
            throw new Error('Provider id cannot be empty');
        }

        if (config.apiKey === undefined) {
            throw new Error('API key must be provided (can be empty for local models)');
        }

        const providerType = config.type || getProviderTypeByProviderId(providerId);

        if (providerType === ProviderTypeEnum.AzureOpenAI) {
            if (!config.baseUrl?.trim()) {
                throw new Error('Azure Endpoint (baseUrl) is required');
            }
            if (!config.azureDeploymentNames || config.azureDeploymentNames.length === 0) {
                throw new Error('At least one Azure Deployment Name is required');
            }
            if (!config.azureApiVersion?.trim()) {
                throw new Error('Azure API Version is required');
            }
            if (!config.apiKey?.trim()) {
                throw new Error('API Key is required for Azure OpenAI');
            }
        } else if (providerType !== ProviderTypeEnum.CustomOpenAI && providerType !== ProviderTypeEnum.Ollama) {
            if (!config.apiKey?.trim()) {
                throw new Error(`API Key is required for ${getDefaultDisplayNameFromProviderId(providerId)}`);
            }
        }

        if (providerType !== ProviderTypeEnum.AzureOpenAI) {
            if (!config.modelNames || config.modelNames.length === 0) {
                console.warn(`Provider ${providerId} of type ${providerType} is being saved without model names.`);
            }
        }

        const completeConfig: ProviderConfig = {
            apiKey: config.apiKey || '',
            baseUrl: config.baseUrl,
            restEndpoint: config.restEndpoint,
            name: config.name || getDefaultDisplayNameFromProviderId(providerId),
            type: providerType,
            createdAt: config.createdAt || Date.now(),
            customHeaders: config.customHeaders || {},
            customQuery: config.customQuery || {},
            ...(providerType === ProviderTypeEnum.AzureOpenAI
                ? {
                    azureDeploymentNames: config.azureDeploymentNames || [],
                    azureApiVersion: config.azureApiVersion,
                }
                : {
                    modelNames: config.modelNames || [],
                }),
        };

        console.log(`[llmProviderStore.setProvider] Saving config for ${providerId}:`, JSON.stringify(completeConfig));

        const current = (await storage.get()) || { providers: {} };
        await storage.set({
            providers: {
                ...current.providers,
                [providerId]: completeConfig,
            },
        });
    },
    async getProvider(providerId: string) {
        const data = (await storage.get()) || { providers: {} };
        const config = data.providers[providerId];
        return config ? ensureBackwardCompatibility(providerId, config) : undefined;
    },
    async removeProvider(providerId: string) {
        const current = (await storage.get()) || { providers: {} };
        const newProviders = { ...current.providers };
        delete newProviders[providerId];
        await storage.set({ providers: newProviders });
    },
    async hasProvider(providerId: string) {
        const data = (await storage.get()) || { providers: {} };
        return providerId in data.providers;
    },

    async getAllProviders() {
        const data = await storage.get();
        const providers = { ...data.providers };

        // Add backward compatibility for all providers
        for (const [providerId, config] of Object.entries(providers)) {
            providers[providerId] = ensureBackwardCompatibility(providerId, config);
        }

        return providers;
    },
};<|MERGE_RESOLUTION|>--- conflicted
+++ resolved
@@ -7,170 +7,129 @@
 
 // Interface for a single provider configuration
 export interface ProviderConfig {
-    name?: string; // Display name in the options
-    type?: ProviderTypeEnum; // Help to decide which LangChain ChatModel package to use
-    apiKey: string; // Must be provided, but may be empty for local models
-    baseUrl?: string; // Optional base URL if provided // For Azure: Endpoint
-    restEndpoint?: string; // Optional REST endpoint path (e.g., '/chat/completions', '/v1/chat/completions')
-    modelNames?: string[]; // Chosen model names (NOT used for Azure OpenAI)
-    createdAt?: number; // Timestamp in milliseconds when the provider was created
-    // Azure Specific Fields:
-    azureDeploymentNames?: string[]; // Azure deployment names array
-    azureApiVersion?: string;
-    // Custom headers for API requests
-    customHeaders?: Record<string, string>;
-    // Custom query parameters for API requests
-    customQuery?: Record<string, string>;
+  name?: string; // Display name in the options
+  type?: ProviderTypeEnum; // Help to decide which LangChain ChatModel package to use
+  apiKey: string; // Must be provided, but may be empty for local models
+  baseUrl?: string; // Optional base URL if provided // For Azure: Endpoint
+  modelNames?: string[]; // Chosen model names (NOT used for Azure OpenAI)
+  createdAt?: number; // Timestamp in milliseconds when the provider was created
+  // Azure Specific Fields:
+  azureDeploymentNames?: string[]; // Azure deployment names array
+  azureApiVersion?: string;
 }
 
 // Interface for storing multiple LLM provider configurations
 // The key is the provider id, which is the same as the provider type for built-in providers, but is custom for custom providers
 export interface LLMKeyRecord {
-    providers: Record<string, ProviderConfig>;
+  providers: Record<string, ProviderConfig>;
 }
 
 export type LLMProviderStorage = BaseStorage<LLMKeyRecord> & {
-    setProvider: (providerId: string, config: ProviderConfig) => Promise<void>;
-    getProvider: (providerId: string) => Promise<ProviderConfig | undefined>;
-    removeProvider: (providerId: string) => Promise<void>;
-    hasProvider: (providerId: string) => Promise<boolean>;
-    getAllProviders: () => Promise<Record<string, ProviderConfig>>;
+  setProvider: (providerId: string, config: ProviderConfig) => Promise<void>;
+  getProvider: (providerId: string) => Promise<ProviderConfig | undefined>;
+  removeProvider: (providerId: string) => Promise<void>;
+  hasProvider: (providerId: string) => Promise<boolean>;
+  getAllProviders: () => Promise<Record<string, ProviderConfig>>;
 };
 
 // Storage for LLM provider configurations
 // use "llm-api-keys" as the key for the storage, for backward compatibility
 const storage = createStorage<LLMKeyRecord>(
-    'llm-api-keys',
-    { providers: {} },
-    {
-        storageEnum: StorageEnum.Local,
-        liveUpdate: true,
-    },
+  'llm-api-keys',
+  { providers: {} },
+  {
+    storageEnum: StorageEnum.Local,
+    liveUpdate: true,
+  },
 );
 
 // Helper function to determine provider type from provider name
 // Make sure to update this function if you add a new provider type
 export function getProviderTypeByProviderId(providerId: string): ProviderTypeEnum {
-    // Check if this is an Azure provider (either the main one or one with a custom ID)
-    if (providerId === ProviderTypeEnum.AzureOpenAI) {
-        return ProviderTypeEnum.AzureOpenAI;
-    }
-
-    // Handle custom Azure providers with IDs like azure_openai_2
-    if (typeof providerId === 'string' && providerId.startsWith(`${ProviderTypeEnum.AzureOpenAI}_`)) {
-        return ProviderTypeEnum.AzureOpenAI;
-    }
-
-    // Handle standard provider types
-    switch (providerId) {
-        case ProviderTypeEnum.OpenAI:
-        case ProviderTypeEnum.Anthropic:
-        case ProviderTypeEnum.DeepSeek:
-        case ProviderTypeEnum.Gemini:
-        case ProviderTypeEnum.Grok:
-        case ProviderTypeEnum.Ollama:
-        case ProviderTypeEnum.OpenRouter:
-        case ProviderTypeEnum.Groq:
-        case ProviderTypeEnum.Cerebras:
-            return providerId;
-        default:
-            return ProviderTypeEnum.CustomOpenAI;
-    }
+  // Check if this is an Azure provider (either the main one or one with a custom ID)
+  if (providerId === ProviderTypeEnum.AzureOpenAI) {
+    return ProviderTypeEnum.AzureOpenAI;
+  }
+
+  // Handle custom Azure providers with IDs like azure_openai_2
+  if (typeof providerId === 'string' && providerId.startsWith(`${ProviderTypeEnum.AzureOpenAI}_`)) {
+    return ProviderTypeEnum.AzureOpenAI;
+  }
+
+  // Handle standard provider types
+  switch (providerId) {
+    case ProviderTypeEnum.OpenAI:
+    case ProviderTypeEnum.Anthropic:
+    case ProviderTypeEnum.DeepSeek:
+    case ProviderTypeEnum.Gemini:
+    case ProviderTypeEnum.Grok:
+    case ProviderTypeEnum.Ollama:
+    case ProviderTypeEnum.OpenRouter:
+    case ProviderTypeEnum.Groq:
+    case ProviderTypeEnum.Cerebras:
+      return providerId;
+    default:
+      return ProviderTypeEnum.CustomOpenAI;
+  }
 }
 
 // Helper function to get display name from provider id
 // Make sure to update this function if you add a new provider type
 export function getDefaultDisplayNameFromProviderId(providerId: string): string {
-    switch (providerId) {
-        case ProviderTypeEnum.OpenAI:
-            return 'OpenAI';
-        case ProviderTypeEnum.Anthropic:
-            return 'Anthropic';
-        case ProviderTypeEnum.DeepSeek:
-            return 'DeepSeek';
-        case ProviderTypeEnum.Gemini:
-            return 'Gemini';
-        case ProviderTypeEnum.Grok:
-            return 'Grok';
-        case ProviderTypeEnum.Ollama:
-            return 'Ollama';
-        case ProviderTypeEnum.AzureOpenAI:
-            return 'Azure OpenAI';
-        case ProviderTypeEnum.OpenRouter:
-            return 'OpenRouter';
-        case ProviderTypeEnum.Groq:
-            return 'Groq';
-        case ProviderTypeEnum.Cerebras:
-            return 'Cerebras';
-        case ProviderTypeEnum.Llama:
-            return 'Llama';
-        default:
-            return providerId; // Use the provider id as display name for custom providers by default
-    }
+  switch (providerId) {
+    case ProviderTypeEnum.OpenAI:
+      return 'OpenAI';
+    case ProviderTypeEnum.Anthropic:
+      return 'Anthropic';
+    case ProviderTypeEnum.DeepSeek:
+      return 'DeepSeek';
+    case ProviderTypeEnum.Gemini:
+      return 'Gemini';
+    case ProviderTypeEnum.Grok:
+      return 'Grok';
+    case ProviderTypeEnum.Ollama:
+      return 'Ollama';
+    case ProviderTypeEnum.AzureOpenAI:
+      return 'Azure OpenAI';
+    case ProviderTypeEnum.OpenRouter:
+      return 'OpenRouter';
+    case ProviderTypeEnum.Groq:
+      return 'Groq';
+    case ProviderTypeEnum.Cerebras:
+      return 'Cerebras';
+    case ProviderTypeEnum.Llama:
+      return 'Llama';
+    default:
+      return providerId; // Use the provider id as display name for custom providers by default
+  }
 }
 
 // Get default configuration for built-in providers
 export function getDefaultProviderConfig(providerId: string): ProviderConfig {
-    switch (providerId) {
-        case ProviderTypeEnum.OpenAI:
-        case ProviderTypeEnum.Anthropic:
-        case ProviderTypeEnum.DeepSeek:
-        case ProviderTypeEnum.Gemini:
-        case ProviderTypeEnum.Grok:
-        case ProviderTypeEnum.OpenRouter: // OpenRouter uses modelNames
-        case ProviderTypeEnum.Groq: // Groq uses modelNames
-        case ProviderTypeEnum.Cerebras: // Cerebras uses modelNames
-        case ProviderTypeEnum.Llama: // Llama uses modelNames
-            return {
-                apiKey: '',
-                name: getDefaultDisplayNameFromProviderId(providerId),
-                type: providerId,
-                baseUrl:
-                    providerId === ProviderTypeEnum.OpenRouter
-                        ? 'https://openrouter.ai/api/v1'
-                        : providerId === ProviderTypeEnum.Llama
-                            ? 'https://api.llama.com/v1'
-                            : undefined,
-                restEndpoint: '/chat/completions', // Default REST endpoint for OpenAI-compatible APIs
-                modelNames: [...(llmProviderModelNames[providerId] || [])],
-                createdAt: Date.now(),
-            };
-
-<<<<<<< HEAD
-        case ProviderTypeEnum.Ollama:
-            return {
-                apiKey: 'ollama', // Set default API key for Ollama
-                name: getDefaultDisplayNameFromProviderId(ProviderTypeEnum.Ollama),
-                type: ProviderTypeEnum.Ollama,
-                modelNames: llmProviderModelNames[providerId],
-                baseUrl: 'http://localhost:11434',
-                restEndpoint: '/api/chat', // Ollama uses different endpoint
-                createdAt: Date.now(),
-            };
-        case ProviderTypeEnum.AzureOpenAI:
-            return {
-                apiKey: '', // User needs to provide API Key
-                name: getDefaultDisplayNameFromProviderId(ProviderTypeEnum.AzureOpenAI),
-                type: ProviderTypeEnum.AzureOpenAI,
-                baseUrl: '', // User needs to provide Azure endpoint
-                restEndpoint: '/chat/completions', // Azure OpenAI uses same endpoint as OpenAI
-                // modelNames: [], // Not used for Azure configuration
-                azureDeploymentNames: [], // Azure deployment names
-                azureApiVersion: '2024-02-15-preview', // Provide a common default API version
-                createdAt: Date.now(),
-            };
-        default: // Handles CustomOpenAI
-            return {
-                apiKey: '',
-                name: getDefaultDisplayNameFromProviderId(providerId),
-                type: ProviderTypeEnum.CustomOpenAI,
-                baseUrl: '',
-                restEndpoint: '/chat/completions', // Default REST endpoint for custom OpenAI-compatible APIs
-                modelNames: [], // Custom providers use modelNames
-                createdAt: Date.now(),
-            };
-    }
-=======
+  switch (providerId) {
+    case ProviderTypeEnum.OpenAI:
+    case ProviderTypeEnum.Anthropic:
+    case ProviderTypeEnum.DeepSeek:
+    case ProviderTypeEnum.Gemini:
+    case ProviderTypeEnum.Grok:
+    case ProviderTypeEnum.OpenRouter: // OpenRouter uses modelNames
+    case ProviderTypeEnum.Groq: // Groq uses modelNames
+    case ProviderTypeEnum.Cerebras: // Cerebras uses modelNames
+    case ProviderTypeEnum.Llama: // Llama uses modelNames
+      return {
+        apiKey: '',
+        name: getDefaultDisplayNameFromProviderId(providerId),
+        type: providerId,
+        baseUrl:
+          providerId === ProviderTypeEnum.OpenRouter
+            ? 'https://openrouter.ai/api/v1'
+            : providerId === ProviderTypeEnum.Llama
+              ? 'https://api.llama.com/v1'
+              : undefined,
+        modelNames: [...(llmProviderModelNames[providerId] || [])],
+        createdAt: Date.now(),
+      };
+
     case ProviderTypeEnum.Ollama:
       return {
         apiKey: 'ollama', // Set default API key for Ollama
@@ -201,170 +160,157 @@
         createdAt: Date.now(),
       };
   }
->>>>>>> 3fd58b3f
 }
 
 export function getDefaultAgentModelParams(providerId: string, agentName: AgentNameEnum): Record<string, number> {
-    const newParameters = llmProviderParameters[providerId as keyof typeof llmProviderParameters]?.[agentName] || {
-        temperature: 0.1,
-        topP: 0.1,
-    };
-    return newParameters;
+  const newParameters = llmProviderParameters[providerId as keyof typeof llmProviderParameters]?.[agentName] || {
+    temperature: 0.1,
+    topP: 0.1,
+  };
+  return newParameters;
 }
 
 // Helper function to ensure backward compatibility for provider configs
 function ensureBackwardCompatibility(providerId: string, config: ProviderConfig): ProviderConfig {
-    // Log input config
-    // console.log(`[ensureBackwardCompatibility] Input for ${providerId}:`, JSON.stringify(config));
-
-    const updatedConfig = { ...config };
-
-<<<<<<< HEAD
-    // Ensure name exists
-    if (!updatedConfig.name) {
-        updatedConfig.name = getDefaultDisplayNameFromProviderId(providerId);
-=======
+  // Log input config
+  // console.log(`[ensureBackwardCompatibility] Input for ${providerId}:`, JSON.stringify(config));
+
+  const updatedConfig = { ...config };
+
+  // Ensure name exists
+  if (!updatedConfig.name) {
+    updatedConfig.name = getDefaultDisplayNameFromProviderId(providerId);
+  }
+  // Ensure type exists
+  if (!updatedConfig.type) {
+    updatedConfig.type = getProviderTypeByProviderId(providerId);
+  }
+
   // Handle Azure specifics
   if (updatedConfig.type === ProviderTypeEnum.AzureOpenAI) {
     // Ensure Azure fields exist, provide defaults if missing
     if (updatedConfig.azureApiVersion === undefined) {
       // console.log(`[ensureBackwardCompatibility] Adding default azureApiVersion for ${providerId}`);
       updatedConfig.azureApiVersion = AZURE_API_VERSION;
->>>>>>> 3fd58b3f
-    }
-    // Ensure type exists
-    if (!updatedConfig.type) {
-        updatedConfig.type = getProviderTypeByProviderId(providerId);
-    }
-
-    // Handle Azure specifics
-    if (updatedConfig.type === ProviderTypeEnum.AzureOpenAI) {
-        // Ensure Azure fields exist, provide defaults if missing
-        if (updatedConfig.azureApiVersion === undefined) {
-            // console.log(`[ensureBackwardCompatibility] Adding default azureApiVersion for ${providerId}`);
-            updatedConfig.azureApiVersion = '2024-02-15-preview';
-        }
-
-        // Initialize azureDeploymentNames array if it doesn't exist yet
-        if (!updatedConfig.azureDeploymentNames) {
-            updatedConfig.azureDeploymentNames = [];
-        }
-
-        // CRITICAL: Delete modelNames if it exists for Azure type to clean up old configs
-        if (Object.prototype.hasOwnProperty.call(updatedConfig, 'modelNames')) {
-            // console.log(`[ensureBackwardCompatibility] Deleting modelNames for Azure config ${providerId}`);
-            delete updatedConfig.modelNames;
-        }
-    } else {
-        // Ensure modelNames exists ONLY for non-Azure types
-        if (!updatedConfig.modelNames) {
-            // console.log(`[ensureBackwardCompatibility] Adding default modelNames for non-Azure ${providerId}`);
-            updatedConfig.modelNames = llmProviderModelNames[providerId as keyof typeof llmProviderModelNames] || [];
-        }
-    }
-
-    // Ensure createdAt exists
-    if (!updatedConfig.createdAt) {
-        updatedConfig.createdAt = new Date('03/04/2025').getTime();
-    }
-
-    // Log output config
-    // console.log(`[ensureBackwardCompatibility] Output for ${providerId}:`, JSON.stringify(updatedConfig));
-    return updatedConfig;
+    }
+
+    // Initialize azureDeploymentNames array if it doesn't exist yet
+    if (!updatedConfig.azureDeploymentNames) {
+      updatedConfig.azureDeploymentNames = [];
+    }
+
+    // CRITICAL: Delete modelNames if it exists for Azure type to clean up old configs
+    if (Object.prototype.hasOwnProperty.call(updatedConfig, 'modelNames')) {
+      // console.log(`[ensureBackwardCompatibility] Deleting modelNames for Azure config ${providerId}`);
+      delete updatedConfig.modelNames;
+    }
+  } else {
+    // Ensure modelNames exists ONLY for non-Azure types
+    if (!updatedConfig.modelNames) {
+      // console.log(`[ensureBackwardCompatibility] Adding default modelNames for non-Azure ${providerId}`);
+      updatedConfig.modelNames = llmProviderModelNames[providerId as keyof typeof llmProviderModelNames] || [];
+    }
+  }
+
+  // Ensure createdAt exists
+  if (!updatedConfig.createdAt) {
+    updatedConfig.createdAt = new Date('03/04/2025').getTime();
+  }
+
+  // Log output config
+  // console.log(`[ensureBackwardCompatibility] Output for ${providerId}:`, JSON.stringify(updatedConfig));
+  return updatedConfig;
 }
 
 export const llmProviderStore: LLMProviderStorage = {
-    ...storage,
-    async setProvider(providerId: string, config: ProviderConfig) {
-        if (!providerId) {
-            throw new Error('Provider id cannot be empty');
-        }
-
-        if (config.apiKey === undefined) {
-            throw new Error('API key must be provided (can be empty for local models)');
-        }
-
-        const providerType = config.type || getProviderTypeByProviderId(providerId);
-
-        if (providerType === ProviderTypeEnum.AzureOpenAI) {
-            if (!config.baseUrl?.trim()) {
-                throw new Error('Azure Endpoint (baseUrl) is required');
-            }
-            if (!config.azureDeploymentNames || config.azureDeploymentNames.length === 0) {
-                throw new Error('At least one Azure Deployment Name is required');
-            }
-            if (!config.azureApiVersion?.trim()) {
-                throw new Error('Azure API Version is required');
-            }
-            if (!config.apiKey?.trim()) {
-                throw new Error('API Key is required for Azure OpenAI');
-            }
-        } else if (providerType !== ProviderTypeEnum.CustomOpenAI && providerType !== ProviderTypeEnum.Ollama) {
-            if (!config.apiKey?.trim()) {
-                throw new Error(`API Key is required for ${getDefaultDisplayNameFromProviderId(providerId)}`);
-            }
-        }
-
-        if (providerType !== ProviderTypeEnum.AzureOpenAI) {
-            if (!config.modelNames || config.modelNames.length === 0) {
-                console.warn(`Provider ${providerId} of type ${providerType} is being saved without model names.`);
-            }
-        }
-
-        const completeConfig: ProviderConfig = {
-            apiKey: config.apiKey || '',
-            baseUrl: config.baseUrl,
-            restEndpoint: config.restEndpoint,
-            name: config.name || getDefaultDisplayNameFromProviderId(providerId),
-            type: providerType,
-            createdAt: config.createdAt || Date.now(),
-            customHeaders: config.customHeaders || {},
-            customQuery: config.customQuery || {},
-            ...(providerType === ProviderTypeEnum.AzureOpenAI
-                ? {
-                    azureDeploymentNames: config.azureDeploymentNames || [],
-                    azureApiVersion: config.azureApiVersion,
-                }
-                : {
-                    modelNames: config.modelNames || [],
-                }),
-        };
-
-        console.log(`[llmProviderStore.setProvider] Saving config for ${providerId}:`, JSON.stringify(completeConfig));
-
-        const current = (await storage.get()) || { providers: {} };
-        await storage.set({
-            providers: {
-                ...current.providers,
-                [providerId]: completeConfig,
-            },
-        });
-    },
-    async getProvider(providerId: string) {
-        const data = (await storage.get()) || { providers: {} };
-        const config = data.providers[providerId];
-        return config ? ensureBackwardCompatibility(providerId, config) : undefined;
-    },
-    async removeProvider(providerId: string) {
-        const current = (await storage.get()) || { providers: {} };
-        const newProviders = { ...current.providers };
-        delete newProviders[providerId];
-        await storage.set({ providers: newProviders });
-    },
-    async hasProvider(providerId: string) {
-        const data = (await storage.get()) || { providers: {} };
-        return providerId in data.providers;
-    },
-
-    async getAllProviders() {
-        const data = await storage.get();
-        const providers = { ...data.providers };
-
-        // Add backward compatibility for all providers
-        for (const [providerId, config] of Object.entries(providers)) {
-            providers[providerId] = ensureBackwardCompatibility(providerId, config);
-        }
-
-        return providers;
-    },
+  ...storage,
+  async setProvider(providerId: string, config: ProviderConfig) {
+    if (!providerId) {
+      throw new Error('Provider id cannot be empty');
+    }
+
+    if (config.apiKey === undefined) {
+      throw new Error('API key must be provided (can be empty for local models)');
+    }
+
+    const providerType = config.type || getProviderTypeByProviderId(providerId);
+
+    if (providerType === ProviderTypeEnum.AzureOpenAI) {
+      if (!config.baseUrl?.trim()) {
+        throw new Error('Azure Endpoint (baseUrl) is required');
+      }
+      if (!config.azureDeploymentNames || config.azureDeploymentNames.length === 0) {
+        throw new Error('At least one Azure Deployment Name is required');
+      }
+      if (!config.azureApiVersion?.trim()) {
+        throw new Error('Azure API Version is required');
+      }
+      if (!config.apiKey?.trim()) {
+        throw new Error('API Key is required for Azure OpenAI');
+      }
+    } else if (providerType !== ProviderTypeEnum.CustomOpenAI && providerType !== ProviderTypeEnum.Ollama) {
+      if (!config.apiKey?.trim()) {
+        throw new Error(`API Key is required for ${getDefaultDisplayNameFromProviderId(providerId)}`);
+      }
+    }
+
+    if (providerType !== ProviderTypeEnum.AzureOpenAI) {
+      if (!config.modelNames || config.modelNames.length === 0) {
+        console.warn(`Provider ${providerId} of type ${providerType} is being saved without model names.`);
+      }
+    }
+
+    const completeConfig: ProviderConfig = {
+      apiKey: config.apiKey || '',
+      baseUrl: config.baseUrl,
+      name: config.name || getDefaultDisplayNameFromProviderId(providerId),
+      type: providerType,
+      createdAt: config.createdAt || Date.now(),
+      ...(providerType === ProviderTypeEnum.AzureOpenAI
+        ? {
+            azureDeploymentNames: config.azureDeploymentNames || [],
+            azureApiVersion: config.azureApiVersion,
+          }
+        : {
+            modelNames: config.modelNames || [],
+          }),
+    };
+
+    console.log(`[llmProviderStore.setProvider] Saving config for ${providerId}:`, JSON.stringify(completeConfig));
+
+    const current = (await storage.get()) || { providers: {} };
+    await storage.set({
+      providers: {
+        ...current.providers,
+        [providerId]: completeConfig,
+      },
+    });
+  },
+  async getProvider(providerId: string) {
+    const data = (await storage.get()) || { providers: {} };
+    const config = data.providers[providerId];
+    return config ? ensureBackwardCompatibility(providerId, config) : undefined;
+  },
+  async removeProvider(providerId: string) {
+    const current = (await storage.get()) || { providers: {} };
+    const newProviders = { ...current.providers };
+    delete newProviders[providerId];
+    await storage.set({ providers: newProviders });
+  },
+  async hasProvider(providerId: string) {
+    const data = (await storage.get()) || { providers: {} };
+    return providerId in data.providers;
+  },
+
+  async getAllProviders() {
+    const data = await storage.get();
+    const providers = { ...data.providers };
+
+    // Add backward compatibility for all providers
+    for (const [providerId, config] of Object.entries(providers)) {
+      providers[providerId] = ensureBackwardCompatibility(providerId, config);
+    }
+
+    return providers;
+  },
 };